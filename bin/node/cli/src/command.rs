--- conflicted
+++ resolved
@@ -14,19 +14,9 @@
 // You should have received a copy of the GNU General Public License
 // along with Substrate.  If not, see <http://www.gnu.org/licenses/>.
 
-<<<<<<< HEAD
-use sc_cli::VersionInfo;
-use sc_service::{Roles as ServiceRoles};
-use node_transaction_factory::RuntimeAdapter as _;
-use crate::{
-	Cli, service, ChainSpec, load_spec, Subcommand,
-	factory_impl::FactoryState,
-};
-use node_runtime::Runtime;
-=======
 use crate::{chain_spec, factory_impl::FactoryState, service, Cli, FactoryCmd, Subcommand};
 use node_executor::Executor;
-use node_runtime::{Block, RuntimeApi};
+use node_runtime::{Block, RuntimeApi, Runtime};
 use node_transaction_factory::RuntimeAdapter;
 use sc_cli::{CliConfiguration, ImportParams, Result, SharedParams, SubstrateCli};
 use sc_service::Configuration;
@@ -72,7 +62,6 @@
 		})
 	}
 }
->>>>>>> 8e658e72
 
 /// Parse command line arguments into service configuration.
 pub fn run() -> Result<()> {
@@ -113,7 +102,10 @@
 		Some(Subcommand::Base(subcommand)) => {
 			let runner = cli.create_runner(subcommand)?;
 
-			runner.run_subcommand(subcommand, |config| Ok(new_full_start!(config).0))
+			runner.run_subcommand::<Runtime, _, _, _>(
+				subcommand.clone(),
+				|config| Ok(new_full_start!(config).0)
+			)
 		}
 	}
 }
@@ -123,18 +115,6 @@
 		&self.shared_params
 	}
 
-<<<<<<< HEAD
-			Ok(())
-		},
-		Some(Subcommand::Base(subcommand)) => {
-			subcommand.init(&version)?;
-			subcommand.update_config(&mut config, load_spec, &version)?;
-			subcommand.run::<Runtime, _, _, _>(
-				config,
-				|config: sc_service::Configuration| Ok(new_full_start!(config).0),
-			)
-		},
-=======
 	fn import_params(&self) -> Option<&ImportParams> {
 		Some(&self.import_params)
 	}
@@ -168,6 +148,5 @@
 				.select_chain()
 				.expect("The select_chain is always initialized by new_full_start!; qed"),
 		)
->>>>>>> 8e658e72
 	}
 }