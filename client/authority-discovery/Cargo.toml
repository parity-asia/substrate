[package]
name = "sc-authority-discovery"
version = "0.8.0-rc6"
authors = ["Parity Technologies <admin@parity.io>"]
edition = "2018"
build = "build.rs"
license = "GPL-3.0-or-later WITH Classpath-exception-2.0"
homepage = "https://substrate.dev"
repository = "https://github.com/paritytech/substrate/"
description = "Substrate authority discovery."

[package.metadata.docs.rs]
targets = ["x86_64-unknown-linux-gnu"]

[build-dependencies]
prost-build = "0.6.1"

[dependencies]
bytes = "0.5.0"
codec = { package = "parity-scale-codec", default-features = false, version = "1.3.4" }
derive_more = "0.99.2"
either = "1.5.3"
futures = "0.3.4"
futures-timer = "3.0.1"
<<<<<<< HEAD
libp2p = { git = "https://github.com/ParityAsia/rust-libp2p",  branch = "ca-support", default-features = false, features = ["kad"] }
# libp2p = { path = "../../../asia-rust-libp2p"}
=======
libp2p = { version = "0.24.0", default-features = false, features = ["kad"] }
>>>>>>> a7c651cc
log = "0.4.8"
prometheus-endpoint = { package = "substrate-prometheus-endpoint", path = "../../utils/prometheus", version = "0.8.0-rc6"}
prost = "0.6.1"
rand = "0.7.2"
sc-client-api = { version = "2.0.0-rc6", path = "../api" }
sc-keystore = { version = "2.0.0-rc6", path = "../keystore" }
sc-network = { version = "0.8.0-rc6", path = "../network" }
serde_json = "1.0.41"
sp-authority-discovery = { version = "2.0.0-rc6", path = "../../primitives/authority-discovery" }
sp-blockchain = { version = "2.0.0-rc6", path = "../../primitives/blockchain" }
sp-core = { version = "2.0.0-rc6", path = "../../primitives/core" }
sp-runtime = { version = "2.0.0-rc6", path = "../../primitives/runtime" }
sp-api = { version = "2.0.0-rc6", path = "../../primitives/api" }

[dev-dependencies]
env_logger = "0.7.0"
quickcheck = "0.9.0"
sc-peerset = { version = "2.0.0-rc6", path = "../peerset" }
substrate-test-runtime-client = { version = "2.0.0-rc6", path = "../../test-utils/runtime/client"}<|MERGE_RESOLUTION|>--- conflicted
+++ resolved
@@ -22,12 +22,8 @@
 either = "1.5.3"
 futures = "0.3.4"
 futures-timer = "3.0.1"
-<<<<<<< HEAD
 libp2p = { git = "https://github.com/ParityAsia/rust-libp2p",  branch = "ca-support", default-features = false, features = ["kad"] }
 # libp2p = { path = "../../../asia-rust-libp2p"}
-=======
-libp2p = { version = "0.24.0", default-features = false, features = ["kad"] }
->>>>>>> a7c651cc
 log = "0.4.8"
 prometheus-endpoint = { package = "substrate-prometheus-endpoint", path = "../../utils/prometheus", version = "0.8.0-rc6"}
 prost = "0.6.1"
