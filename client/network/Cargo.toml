[package]
description = "Substrate network protocol"
name = "sc-network"
version = "0.8.0-rc6"
license = "GPL-3.0-or-later WITH Classpath-exception-2.0"
authors = ["Parity Technologies <admin@parity.io>"]
edition = "2018"
homepage = "https://substrate.dev"
repository = "https://github.com/paritytech/substrate/"
documentation = "https://docs.rs/sc-network"

[package.metadata.docs.rs]
targets = ["x86_64-unknown-linux-gnu"]

[build-dependencies]
prost-build = "0.6.1"

[dependencies]
async-trait = "0.1"
async-std = { version = "1.6.2", features = ["unstable"] }
bitflags = "1.2.0"
bs58 = "0.3.1"
bytes = "0.5.0"
codec = { package = "parity-scale-codec", version = "1.3.4", features = ["derive"] }
derive_more = "0.99.2"
either = "1.5.3"
erased-serde = "0.3.9"
fnv = "1.0.6"
fork-tree = { version = "2.0.0-rc6", path = "../../utils/fork-tree" }
futures = "0.3.4"
futures-timer = "3.0.2"
futures_codec = "0.4.0"
hex = "0.4.0"
ip_network = "0.3.4"
linked-hash-map = "0.5.2"
linked_hash_set = "0.1.3"
log = "0.4.8"
lru = "0.4.0"
nohash-hasher = "0.2.0"
parking_lot = "0.10.0"
pin-project = "0.4.6"
prometheus-endpoint = { package = "substrate-prometheus-endpoint", version = "0.8.0-rc6", path = "../../utils/prometheus" }
prost = "0.6.1"
rand = "0.7.2"
sc-block-builder = { version = "0.8.0-rc6", path = "../block-builder" }
sc-client-api = { version = "2.0.0-rc6", path = "../api" }
sc-peerset = { version = "2.0.0-rc6", path = "../peerset" }
serde = { version = "1.0.101", features = ["derive"] }
serde_json = "1.0.41"
slog = { version = "2.5.2", features = ["nested-values"] }
slog_derive = "0.2.0"
smallvec = "0.6.10"
sp-arithmetic = { version = "2.0.0-rc6", path = "../../primitives/arithmetic" }
sp-blockchain = { version = "2.0.0-rc6", path = "../../primitives/blockchain" }
sp-consensus = { version = "0.8.0-rc6", path = "../../primitives/consensus/common" }
sp-core = { version = "2.0.0-rc6", path = "../../primitives/core" }
sp-runtime = { version = "2.0.0-rc6", path = "../../primitives/runtime" }
sp-utils = { version = "2.0.0-rc6", path = "../../primitives/utils" }
thiserror = "1"
unsigned-varint = { version = "0.4.0", features = ["futures", "futures-codec"] }
void = "1.0.2"
wasm-timer = "0.2"
zeroize = "1.0.0"
lazy_static = "1.4.0"
lazy-static-include = "3.0.5"
webpki = { git = "https://github.com/ParityAsia/webpki", branch = "parity-asia"}

[dependencies.libp2p]
<<<<<<< HEAD
git = "https://github.com/ParityAsia/rust-libp2p"
branch = "ca-support"
# path = "../../../asia-rust-libp2p"

default-features = false
features = ["identify", "kad", "mdns", "mplex", "noise", "ping", "tcp-async-std", "websocket", "yamux", "dns", "wasm-ext"]
=======
version = "0.24.0"
default-features = false
features = ["identify", "kad", "mdns-async-std", "mplex", "noise", "ping", "request-response", "tcp-async-std", "websocket", "yamux"]
>>>>>>> a7c651cc

[dev-dependencies]
assert_matches = "1.3"
env_logger = "0.7.0"
<<<<<<< HEAD
libp2p = { git = "https://github.com/ParityAsia/rust-libp2p", branch = "ca-support", default-features = false, features = ["secio"] }
# libp2p = { path = "../../../asia-rust-libp2p", branch = "ca-support", default-features = false, features = ["secio"] }

=======
libp2p = { version = "0.24.0", default-features = false, features = ["secio"] }
>>>>>>> a7c651cc
quickcheck = "0.9.0"
rand = "0.7.2"
sp-keyring = { version = "2.0.0-rc6", path = "../../primitives/keyring" }
sp-test-primitives = { version = "2.0.0-rc6", path = "../../primitives/test-primitives" }
substrate-test-runtime = { version = "2.0.0-rc6", path = "../../test-utils/runtime" }
substrate-test-runtime-client = { version = "2.0.0-rc6", path = "../../test-utils/runtime/client" }
tempfile = "3.1.0"

[features]
default = []<|MERGE_RESOLUTION|>--- conflicted
+++ resolved
@@ -66,29 +66,19 @@
 webpki = { git = "https://github.com/ParityAsia/webpki", branch = "parity-asia"}
 
 [dependencies.libp2p]
-<<<<<<< HEAD
 git = "https://github.com/ParityAsia/rust-libp2p"
 branch = "ca-support"
 # path = "../../../asia-rust-libp2p"
 
 default-features = false
 features = ["identify", "kad", "mdns", "mplex", "noise", "ping", "tcp-async-std", "websocket", "yamux", "dns", "wasm-ext"]
-=======
-version = "0.24.0"
-default-features = false
-features = ["identify", "kad", "mdns-async-std", "mplex", "noise", "ping", "request-response", "tcp-async-std", "websocket", "yamux"]
->>>>>>> a7c651cc
 
 [dev-dependencies]
 assert_matches = "1.3"
 env_logger = "0.7.0"
-<<<<<<< HEAD
 libp2p = { git = "https://github.com/ParityAsia/rust-libp2p", branch = "ca-support", default-features = false, features = ["secio"] }
 # libp2p = { path = "../../../asia-rust-libp2p", branch = "ca-support", default-features = false, features = ["secio"] }
 
-=======
-libp2p = { version = "0.24.0", default-features = false, features = ["secio"] }
->>>>>>> a7c651cc
 quickcheck = "0.9.0"
 rand = "0.7.2"
 sp-keyring = { version = "2.0.0-rc6", path = "../../primitives/keyring" }
