// This file is part of Substrate.

// Copyright (C) 2018-2020 Parity Technologies (UK) Ltd.
// SPDX-License-Identifier: GPL-3.0-or-later WITH Classpath-exception-2.0

// This program is free software: you can redistribute it and/or modify
// it under the terms of the GNU General Public License as published by
// the Free Software Foundation, either version 3 of the License, or
// (at your option) any later version.

// This program is distributed in the hope that it will be useful,
// but WITHOUT ANY WARRANTY; without even the implied warranty of
// MERCHANTABILITY or FITNESS FOR A PARTICULAR PURPOSE. See the
// GNU General Public License for more details.

// You should have received a copy of the GNU General Public License
// along with this program. If not, see <https://www.gnu.org/licenses/>.

use futures::prelude::*;
use libp2p::{
	InboundUpgradeExt, OutboundUpgradeExt, PeerId, Transport,
	core::{
		self, either::{EitherError, EitherOutput}, muxing::StreamMuxerBox,
		transport::{boxed::Boxed, OptionalTransport}, upgrade
	},
	mplex, identity, bandwidth, wasm_ext, noise
};
#[cfg(not(target_os = "unknown"))]
use libp2p::{tcp, dns, websocket};
<<<<<<< HEAD
use std::{io, sync::Arc, time::Duration, usize};
use std::io::prelude::*;
use webpki;
=======
use std::{io, sync::Arc, time::Duration};

>>>>>>> a7c651cc
pub use self::bandwidth::BandwidthSinks;

fn read_cert(path: &str) -> Vec<u8> {
	let mut f = std::fs::File::open(path).unwrap();
	let mut buffer = Vec::new();
	f.read_to_end(&mut buffer).unwrap();
	buffer
}
/// Builds the transport that serves as a common ground for all connections.
///
/// If `memory_only` is true, then only communication within the same process are allowed. Only
/// addresses with the format `/memory/...` are allowed.
///
/// Returns a `BandwidthSinks` object that allows querying the average bandwidth produced by all
/// the connections spawned with this transport.
pub fn build_transport(
	keypair: identity::Keypair,
	memory_only: bool,
	wasm_external_transport: Option<wasm_ext::ExtTransport>,
<<<<<<< HEAD
	use_yamux_flow_control: bool,
	cert: String,
	anchors: String,
) -> (Boxed<(PeerId, StreamMuxerBox), io::Error>, Arc<bandwidth::BandwidthSinks>) {
	
	lazy_static! {
		static ref trust_anchors: Box<Vec<webpki::TrustAnchor<'static>>> = {
			let ca = include_bytes!("../../../../asia-rust-libp2p/scripts/ca.der");
			let tmp_anchors = vec![webpki::trust_anchor_util::cert_der_as_trust_anchor(ca).unwrap()];
			Box::new(tmp_anchors)
		};
	
		static ref anchors: webpki::TLSServerTrustAnchors<'static> = {
			webpki::TLSServerTrustAnchors(&trust_anchors)
		};
	}
=======
	use_yamux_flow_control: bool
) -> (Boxed<(PeerId, StreamMuxerBox), io::Error>, Arc<BandwidthSinks>) {
	// Legacy noise configurations for backward compatibility.
	let mut noise_legacy = noise::LegacyConfig::default();
	noise_legacy.send_legacy_handshake = true;
>>>>>>> a7c651cc

	// Build configuration objects for encryption mechanisms.
	let noise_config = {
		// For more information about these two panics, see in "On the Importance of
		// Checking Cryptographic Protocols for Faults" by Dan Boneh, Richard A. DeMillo,
		// and Richard J. Lipton.
		let noise_keypair_legacy = noise::Keypair::<noise::X25519>::new().into_authentic(&keypair)
			.expect("can only fail in case of a hardware bug; since this signing is performed only \
				once and at initialization, we're taking the bet that the inconvenience of a very \
				rare panic here is basically zero");
		let noise_keypair_spec = noise::Keypair::<noise::X25519Spec>::new().into_authentic(&keypair)
			.expect("can only fail in case of a hardware bug; since this signing is performed only \
				once and at initialization, we're taking the bet that the inconvenience of a very \
				rare panic here is basically zero");

<<<<<<< HEAD
		core::upgrade::SelectUpgrade::new(
			noise::NoiseConfig::xx(noise_keypair_spec, *anchors, read_cert(&cert)),
			noise::NoiseConfig::ix(noise_keypair_legacy, *anchors, read_cert(&cert))
		)
=======
		let mut xx_config = noise::NoiseConfig::xx(noise_keypair_spec);
		xx_config.set_legacy_config(noise_legacy.clone());
		let mut ix_config = noise::NoiseConfig::ix(noise_keypair_legacy);
		ix_config.set_legacy_config(noise_legacy);

		core::upgrade::SelectUpgrade::new(xx_config, ix_config)
>>>>>>> a7c651cc
	};

	// Build configuration objects for multiplexing mechanisms.
	let mut mplex_config = mplex::MplexConfig::new();
	mplex_config.max_buffer_len_behaviour(mplex::MaxBufferBehaviour::Block);
	mplex_config.max_buffer_len(usize::MAX);

	let mut yamux_config = libp2p::yamux::Config::default();
	yamux_config.set_lazy_open(true); // Only set SYN flag on first data frame sent to the remote.

	if use_yamux_flow_control {
		// Enable proper flow-control: window updates are only sent when
		// buffered data has been consumed.
		yamux_config.set_window_update_mode(libp2p::yamux::WindowUpdateMode::OnRead);
	}

	// Build the base layer of the transport.
	let transport = if let Some(t) = wasm_external_transport {
		OptionalTransport::some(t)
	} else {
		OptionalTransport::none()
	};
	#[cfg(not(target_os = "unknown"))]
	let transport = transport.or_transport(if !memory_only {
		let desktop_trans = tcp::TcpConfig::new();
		let desktop_trans = websocket::WsConfig::new(desktop_trans.clone())
			.or_transport(desktop_trans);
		OptionalTransport::some(if let Ok(dns) = dns::DnsConfig::new(desktop_trans.clone()) {
			dns.boxed()
		} else {
			desktop_trans.map_err(dns::DnsErr::Underlying).boxed()
		})
	} else {
		OptionalTransport::none()
	});

	let transport = transport.or_transport(if memory_only {
		OptionalTransport::some(libp2p::core::transport::MemoryTransport::default())
	} else {
		OptionalTransport::none()
	});

<<<<<<< HEAD
	let (transport, sinks) = bandwidth::BandwidthLogging::new(transport);
=======
	let (transport, bandwidth) = bandwidth::BandwidthLogging::new(transport);
>>>>>>> a7c651cc

	// Encryption
	let transport = transport.and_then(move |stream, endpoint| {
		core::upgrade::apply(stream, noise_config, endpoint, upgrade::Version::V1)
			.map_err(|err|
				err.map_err(|err| match err {
					EitherError::A(err) => err,
					EitherError::B(err) => err,
				})
			)
			.and_then(|result| async move {
				let remote_key = match &result {
					EitherOutput::First((noise::RemoteIdentity::IdentityKey(key), _)) => key.clone(),
					EitherOutput::Second((noise::RemoteIdentity::IdentityKey(key), _)) => key.clone(),
					_ => return Err(upgrade::UpgradeError::Apply(noise::NoiseError::InvalidKey))
				};
				let out = match result {
					EitherOutput::First((_, o)) => o,
					EitherOutput::Second((_, o)) => o,
				};
				Ok((out, remote_key.into_peer_id()))
			})
	});

	// Multiplexing
	let transport = transport.and_then(move |(stream, peer_id), endpoint| {
			let peer_id2 = peer_id.clone();
			let upgrade = core::upgrade::SelectUpgrade::new(yamux_config, mplex_config)
				.map_inbound(move |muxer| (peer_id, muxer))
				.map_outbound(move |muxer| (peer_id2, muxer));

			core::upgrade::apply(stream, upgrade, endpoint, upgrade::Version::V1)
				.map_ok(|(id, muxer)| (id, core::muxing::StreamMuxerBox::new(muxer)))
		});

	let transport = transport
			.timeout(Duration::from_secs(20))
			.map_err(|err| io::Error::new(io::ErrorKind::Other, err))
			.boxed();

	(transport, bandwidth)
}
<|MERGE_RESOLUTION|>--- conflicted
+++ resolved
@@ -27,14 +27,9 @@
 };
 #[cfg(not(target_os = "unknown"))]
 use libp2p::{tcp, dns, websocket};
-<<<<<<< HEAD
 use std::{io, sync::Arc, time::Duration, usize};
 use std::io::prelude::*;
 use webpki;
-=======
-use std::{io, sync::Arc, time::Duration};
-
->>>>>>> a7c651cc
 pub use self::bandwidth::BandwidthSinks;
 
 fn read_cert(path: &str) -> Vec<u8> {
@@ -54,7 +49,6 @@
 	keypair: identity::Keypair,
 	memory_only: bool,
 	wasm_external_transport: Option<wasm_ext::ExtTransport>,
-<<<<<<< HEAD
 	use_yamux_flow_control: bool,
 	cert: String,
 	anchors: String,
@@ -71,13 +65,6 @@
 			webpki::TLSServerTrustAnchors(&trust_anchors)
 		};
 	}
-=======
-	use_yamux_flow_control: bool
-) -> (Boxed<(PeerId, StreamMuxerBox), io::Error>, Arc<BandwidthSinks>) {
-	// Legacy noise configurations for backward compatibility.
-	let mut noise_legacy = noise::LegacyConfig::default();
-	noise_legacy.send_legacy_handshake = true;
->>>>>>> a7c651cc
 
 	// Build configuration objects for encryption mechanisms.
 	let noise_config = {
@@ -93,19 +80,10 @@
 				once and at initialization, we're taking the bet that the inconvenience of a very \
 				rare panic here is basically zero");
 
-<<<<<<< HEAD
 		core::upgrade::SelectUpgrade::new(
 			noise::NoiseConfig::xx(noise_keypair_spec, *anchors, read_cert(&cert)),
 			noise::NoiseConfig::ix(noise_keypair_legacy, *anchors, read_cert(&cert))
 		)
-=======
-		let mut xx_config = noise::NoiseConfig::xx(noise_keypair_spec);
-		xx_config.set_legacy_config(noise_legacy.clone());
-		let mut ix_config = noise::NoiseConfig::ix(noise_keypair_legacy);
-		ix_config.set_legacy_config(noise_legacy);
-
-		core::upgrade::SelectUpgrade::new(xx_config, ix_config)
->>>>>>> a7c651cc
 	};
 
 	// Build configuration objects for multiplexing mechanisms.
@@ -148,11 +126,7 @@
 		OptionalTransport::none()
 	});
 
-<<<<<<< HEAD
 	let (transport, sinks) = bandwidth::BandwidthLogging::new(transport);
-=======
-	let (transport, bandwidth) = bandwidth::BandwidthLogging::new(transport);
->>>>>>> a7c651cc
 
 	// Encryption
 	let transport = transport.and_then(move |stream, endpoint| {
@@ -193,5 +167,5 @@
 			.map_err(|err| io::Error::new(io::ErrorKind::Other, err))
 			.boxed();
 
-	(transport, bandwidth)
+	(transport, sinks)
 }
