[package]
description = "Gossiping for the Substrate network protocol"
name = "sc-network-gossip"
version = "0.8.0-rc6"
license = "GPL-3.0-or-later WITH Classpath-exception-2.0"
authors = ["Parity Technologies <admin@parity.io>"]
edition = "2018"
homepage = "https://substrate.dev"
repository = "https://github.com/paritytech/substrate/"
documentation = "https://docs.rs/sc-network-gossip"

[package.metadata.docs.rs]
targets = ["x86_64-unknown-linux-gnu"]


[dependencies]
futures = "0.3.4"
futures-timer = "3.0.1"
<<<<<<< HEAD
libp2p = { git = "https://github.com/ParityAsia/rust-libp2p", branch = "ca-support", default-features = false }
# libp2p = { path = "../../../asia-rust-libp2p"}
=======
libp2p = { version = "0.24.0", default-features = false }
>>>>>>> a7c651cc
log = "0.4.8"
lru = "0.4.3"
sc-network = { version = "0.8.0-rc6", path = "../network" }
sp-runtime = { version = "2.0.0-rc6", path = "../../primitives/runtime" }
wasm-timer = "0.2"

[dev-dependencies]
async-std = "1.6.2"
quickcheck = "0.9.0"
rand = "0.7.2"
substrate-test-runtime-client = { version = "2.0.0-rc6", path = "../../test-utils/runtime/client" }<|MERGE_RESOLUTION|>--- conflicted
+++ resolved
@@ -16,12 +16,8 @@
 [dependencies]
 futures = "0.3.4"
 futures-timer = "3.0.1"
-<<<<<<< HEAD
 libp2p = { git = "https://github.com/ParityAsia/rust-libp2p", branch = "ca-support", default-features = false }
 # libp2p = { path = "../../../asia-rust-libp2p"}
-=======
-libp2p = { version = "0.24.0", default-features = false }
->>>>>>> a7c651cc
 log = "0.4.8"
 lru = "0.4.3"
 sc-network = { version = "0.8.0-rc6", path = "../network" }
