// This file is part of Substrate.

// Copyright (C) 2020 Parity Technologies (UK) Ltd.
// SPDX-License-Identifier: GPL-3.0-or-later WITH Classpath-exception-2.0

// This program is free software: you can redistribute it and/or modify
// it under the terms of the GNU General Public License as published by
// the Free Software Foundation, either version 3 of the License, or
// (at your option) any later version.

// This program is distributed in the hope that it will be useful,
// but WITHOUT ANY WARRANTY; without even the implied warranty of
// MERCHANTABILITY or FITNESS FOR A PARTICULAR PURPOSE. See the
// GNU General Public License for more details.

// You should have received a copy of the GNU General Public License
// along with this program. If not, see <https://www.gnu.org/licenses/>.

//! Configuration trait for a CLI based on substrate

use crate::arg_enums::Database;
use crate::error::Result;
use crate::{
	init_logger, DatabaseParams, ImportParams, KeystoreParams, NetworkParams, NodeKeyParams,
	OffchainWorkerParams, PruningParams, SharedParams, SubstrateCli,
};
use log::warn;
use names::{Generator, Name};
use sc_client_api::execution_extensions::ExecutionStrategies;
use sc_service::config::{
	BasePath, Configuration, DatabaseConfig, ExtTransport, KeystoreConfig, NetworkConfiguration,
	NodeKeyConfig, OffchainWorkerConfig, PrometheusConfig, PruningMode, Role, RpcMethods,
	TaskExecutor, TelemetryEndpoints, TransactionPoolOptions, WasmExecutionMethod,
};
use sc_service::{ChainSpec, TracingReceiver};
use std::net::SocketAddr;
use std::path::PathBuf;

/// The maximum number of characters for a node name.
pub(crate) const NODE_NAME_MAX_LENGTH: usize = 64;

/// Default sub directory to store network config.
pub(crate) const DEFAULT_NETWORK_CONFIG_PATH: &'static str = "network";

/// The recommended open file descriptor limit to be configured for the process.
const RECOMMENDED_OPEN_FILE_DESCRIPTOR_LIMIT: u64 = 10_000;

/// Default configuration values used by Substrate
///
/// These values will be used by [`CliConfiguritation`] to set
/// default values for e.g. the listen port or the RPC port.
pub trait DefaultConfigurationValues {
	/// The port Substrate should listen on for p2p connections.
	///
	/// By default this is `30333`.
	fn p2p_listen_port() -> u16 {
		30333
	}

	/// The port Substrate should listen on for websocket connections.
	///
	/// By default this is `9944`.
	fn rpc_ws_listen_port() -> u16 {
		9944
	}

	/// The port Substrate should listen on for http connections.
	///
	/// By default this is `9933`.
	fn rpc_http_listen_port() -> u16 {
		9933
	}

	/// The port Substrate should listen on for prometheus connections.
	///
	/// By default this is `9615`.
	fn prometheus_listen_port() -> u16 {
		9615
	}
}

impl DefaultConfigurationValues for () {}

/// A trait that allows converting an object to a Configuration
<<<<<<< HEAD
pub trait CliConfiguration: Sized {
	/// 
=======
pub trait CliConfiguration<DCV: DefaultConfigurationValues = ()>: Sized {
>>>>>>> a7c651cc
	/// Get the SharedParams for this object
	fn shared_params(&self) -> &SharedParams;

	/// Get the ImportParams for this object
	fn import_params(&self) -> Option<&ImportParams> {
		None
	}

	/// Get the PruningParams for this object
	fn pruning_params(&self) -> Option<&PruningParams> {
		self.import_params().map(|x| &x.pruning_params)
	}

	/// Get the KeystoreParams for this object
	fn keystore_params(&self) -> Option<&KeystoreParams> {
		None
	}

	/// Get the NetworkParams for this object
	fn network_params(&self) -> Option<&NetworkParams> {
		None
	}

	/// Get a reference to `OffchainWorkerParams` for this object.
	fn offchain_worker_params(&self) -> Option<&OffchainWorkerParams> {
		None
	}

	/// Get the NodeKeyParams for this object
	fn node_key_params(&self) -> Option<&NodeKeyParams> {
		self.network_params().map(|x| &x.node_key_params)
	}

	/// Get the DatabaseParams for this object
	fn database_params(&self) -> Option<&DatabaseParams> {
		self.import_params().map(|x| &x.database_params)
	}

	/// Get the base path of the configuration (if any)
	///
	/// By default this is retrieved from `SharedParams`.
	fn base_path(&self) -> Result<Option<BasePath>> {
		Ok(self.shared_params().base_path())
	}

	/// Returns `true` if the node is for development or not
	///
	/// By default this is retrieved from `SharedParams`.
	fn is_dev(&self) -> Result<bool> {
		Ok(self.shared_params().is_dev())
	}

	/// Gets the role
	///
	/// By default this is `Role::Full`.
	fn role(&self, _is_dev: bool) -> Result<Role> {
		Ok(Role::Full)
	}

	/// Get the transaction pool options
	///
	/// By default this is `TransactionPoolOptions::default()`.
	fn transaction_pool(&self) -> Result<TransactionPoolOptions> {
		Ok(Default::default())
	}

	/// Get the network configuration
	///
	/// By default this is retrieved from `NetworkParams` if it is available otherwise it creates
	/// a default `NetworkConfiguration` based on `node_name`, `client_id`, `node_key` and
	/// `net_config_dir`.
	fn network_config(
		&self,
		chain_spec: &Box<dyn ChainSpec>,
		is_dev: bool,
		net_config_dir: PathBuf,
		client_id: &str,
		node_name: &str,
		node_key: NodeKeyConfig,
<<<<<<< HEAD
		cert: String,
		anchors: String,
=======
		default_listen_port: u16,
>>>>>>> a7c651cc
	) -> Result<NetworkConfiguration> {
		Ok(if let Some(network_params) = self.network_params() {
			network_params.network_config(
				chain_spec,
				is_dev,
				Some(net_config_dir),
				client_id,
				node_name,
				node_key,
<<<<<<< HEAD
				cert,
				anchors,
=======
				default_listen_port,
>>>>>>> a7c651cc
			)
		} else {
			NetworkConfiguration::new(
				node_name,
				client_id,
				node_key,
				Some(net_config_dir),
				cert,
				anchors,
			)
		})
	}

	/// Get the keystore configuration.
	///
	/// Bu default this is retrieved from `KeystoreParams` if it is available. Otherwise it uses
	/// `KeystoreConfig::InMemory`.
	fn keystore_config(&self, base_path: &PathBuf) -> Result<KeystoreConfig> {
		self.keystore_params()
			.map(|x| x.keystore_config(base_path))
			.unwrap_or(Ok(KeystoreConfig::InMemory))
	}

	/// Get the database cache size.
	///
	/// By default this is retrieved from `DatabaseParams` if it is available. Otherwise its `None`.
	fn database_cache_size(&self) -> Result<Option<usize>> {
		Ok(self.database_params()
			.map(|x| x.database_cache_size())
			.unwrap_or_default())
	}

	/// Get the database backend variant.
	///
	/// By default this is retrieved from `DatabaseParams` if it is available. Otherwise its `None`.
	fn database(&self) -> Result<Option<Database>> {
		Ok(self.database_params().and_then(|x| x.database()))
	}

	/// Get the database configuration object for the parameters provided
	fn database_config(
		&self,
		base_path: &PathBuf,
		cache_size: usize,
		database: Database,
	) -> Result<DatabaseConfig> {
		Ok(match database {
			Database::RocksDb => DatabaseConfig::RocksDb {
				path: base_path.join("db"),
				cache_size,
			},
			Database::SubDb => DatabaseConfig::SubDb {
				path: base_path.join("subdb"),
			},
			Database::ParityDb => DatabaseConfig::ParityDb {
				path: base_path.join("paritydb"),
			},
		})
	}

	/// Get the state cache size.
	///
	/// By default this is retrieved from `ImportParams` if it is available. Otherwise its `0`.
	fn state_cache_size(&self) -> Result<usize> {
		Ok(self.import_params()
			.map(|x| x.state_cache_size())
			.unwrap_or_default())
	}

	/// Get the state cache child ratio (if any).
	///
	/// By default this is `None`.
	fn state_cache_child_ratio(&self) -> Result<Option<usize>> {
		Ok(Default::default())
	}

	/// Get the pruning mode.
	///
	/// By default this is retrieved from `PruningMode` if it is available. Otherwise its
	/// `PruningMode::default()`.
	fn pruning(&self, unsafe_pruning: bool, role: &Role) -> Result<PruningMode> {
		self.pruning_params()
			.map(|x| x.pruning(unsafe_pruning, role))
			.unwrap_or_else(|| Ok(Default::default()))
	}

	/// Get the chain ID (string).
	///
	/// By default this is retrieved from `SharedParams`.
	fn chain_id(&self, is_dev: bool) -> Result<String> {
		Ok(self.shared_params().chain_id(is_dev))
	}

	/// Get the name of the node.
	///
	/// By default a random name is generated.
	fn node_name(&self) -> Result<String> {
		Ok(generate_node_name())
	}

	fn cert(&self) -> Result<String> {
		Ok(String::from(""))
	}

	fn anchors(&self) -> Result<String> {
		Ok(String::from(""))
	}
	/// Get the WASM execution method.
	///
	/// By default this is retrieved from `ImportParams` if it is available. Otherwise its
	/// `WasmExecutionMethod::default()`.
	fn wasm_method(&self) -> Result<WasmExecutionMethod> {
		Ok(self.import_params()
			.map(|x| x.wasm_method())
			.unwrap_or_default())
	}

	/// Get the execution strategies.
	///
	/// By default this is retrieved from `ImportParams` if it is available. Otherwise its
	/// `ExecutionStrategies::default()`.
	fn execution_strategies(
		&self,
		is_dev: bool,
		is_validator: bool,
	) -> Result<ExecutionStrategies> {
		Ok(self
			.import_params()
			.map(|x| x.execution_strategies(is_dev, is_validator))
			.unwrap_or_default())
	}

	/// Get the RPC HTTP address (`None` if disabled).
	///
	/// By default this is `None`.
	fn rpc_http(&self, _default_listen_port: u16) -> Result<Option<SocketAddr>> {
		Ok(None)
	}

	/// Get the RPC IPC path (`None` if disabled).
	///
	/// By default this is `None`.
	fn rpc_ipc(&self) -> Result<Option<String>> {
		Ok(None)
	}

	/// Get the RPC websocket address (`None` if disabled).
	///
	/// By default this is `None`.
	fn rpc_ws(&self, _default_listen_port: u16) -> Result<Option<SocketAddr>> {
		Ok(None)
	}

	/// Returns the RPC method set to expose.
	///
	/// By default this is `RpcMethods::Auto` (unsafe RPCs are denied iff
	/// `{rpc,ws}_external` returns true, respectively).
	fn rpc_methods(&self) -> Result<RpcMethods> {
		Ok(Default::default())
	}

	/// Get the RPC websockets maximum connections (`None` if unlimited).
	///
	/// By default this is `None`.
	fn rpc_ws_max_connections(&self) -> Result<Option<usize>> {
		Ok(None)
	}

	/// Get the RPC cors (`None` if disabled)
	///
	/// By default this is `Some(Vec::new())`.
	fn rpc_cors(&self, _is_dev: bool) -> Result<Option<Vec<String>>> {
		Ok(Some(Vec::new()))
	}

	/// Get the prometheus configuration (`None` if disabled)
	///
	/// By default this is `None`.
	fn prometheus_config(&self, _default_listen_port: u16) -> Result<Option<PrometheusConfig>> {
		Ok(None)
	}

	/// Get the telemetry endpoints (if any)
	///
	/// By default this is retrieved from the chain spec loaded by `load_spec`.
	fn telemetry_endpoints(
		&self,
		chain_spec: &Box<dyn ChainSpec>,
	) -> Result<Option<TelemetryEndpoints>> {
		Ok(chain_spec.telemetry_endpoints().clone())
	}

	/// Get the telemetry external transport
	///
	/// By default this is `None`.
	fn telemetry_external_transport(&self) -> Result<Option<ExtTransport>> {
		Ok(None)
	}

	/// Get the default value for heap pages
	///
	/// By default this is `None`.
	fn default_heap_pages(&self) -> Result<Option<u64>> {
		Ok(None)
	}

	/// Returns an offchain worker config wrapped in `Ok(_)`
	///
	/// By default offchain workers are disabled.
	fn offchain_worker(&self, role: &Role) -> Result<OffchainWorkerConfig> {
		self.offchain_worker_params()
			.map(|x| x.offchain_worker(role))
			.unwrap_or_else(|| Ok(OffchainWorkerConfig::default()))
	}

	/// Returns `Ok(true)` if authoring should be forced
	///
	/// By default this is `false`.
	fn force_authoring(&self) -> Result<bool> {
		Ok(Default::default())
	}

	/// Returns `Ok(true)` if grandpa should be disabled
	///
	/// By default this is `false`.
	fn disable_grandpa(&self) -> Result<bool> {
		Ok(Default::default())
	}

	/// Get the development key seed from the current object
	///
	/// By default this is `None`.
	fn dev_key_seed(&self, _is_dev: bool) -> Result<Option<String>> {
		Ok(Default::default())
	}

	/// Get the tracing targets from the current object (if any)
	///
	/// By default this is retrieved from `ImportParams` if it is available. Otherwise its
	/// `None`.
	fn tracing_targets(&self) -> Result<Option<String>> {
		Ok(self.import_params()
			.map(|x| x.tracing_targets())
			.unwrap_or_else(|| Default::default()))
	}

	/// Get the TracingReceiver value from the current object
	///
	/// By default this is retrieved from `ImportParams` if it is available. Otherwise its
	/// `TracingReceiver::default()`.
	fn tracing_receiver(&self) -> Result<TracingReceiver> {
		Ok(self.import_params()
			.map(|x| x.tracing_receiver())
			.unwrap_or_default())
	}

	/// Get the node key from the current object
	///
	/// By default this is retrieved from `NodeKeyParams` if it is available. Otherwise its
	/// `NodeKeyConfig::default()`.
	fn node_key(&self, net_config_dir: &PathBuf) -> Result<NodeKeyConfig> {
		self.node_key_params()
			.map(|x| x.node_key(net_config_dir))
			.unwrap_or_else(|| Ok(Default::default()))
	}

	/// Get maximum runtime instances
	///
	/// By default this is `None`.
	fn max_runtime_instances(&self) -> Result<Option<usize>> {
		Ok(Default::default())
	}

	/// Activate or not the automatic announcing of blocks after import
	///
	/// By default this is `false`.
	fn announce_block(&self) -> Result<bool> {
		Ok(true)
	}

	/// Create a Configuration object from the current object
	fn create_configuration<C: SubstrateCli>(
		&self,
		cli: &C,
		task_executor: TaskExecutor,
	) -> Result<Configuration> {
		let is_dev = self.is_dev()?;
		let chain_id = self.chain_id(is_dev)?;
		let chain_spec = cli.load_spec(chain_id.as_str())?;
		let base_path = self
			.base_path()?
			.unwrap_or_else(|| BasePath::from_project("", "", &C::executable_name()));
		let config_dir = base_path
			.path()
			.to_path_buf()
			.join("chains")
			.join(chain_spec.id());
		let net_config_dir = config_dir.join(DEFAULT_NETWORK_CONFIG_PATH);
		let client_id = C::client_id();
		let database_cache_size = self.database_cache_size()?.unwrap_or(128);
		let database = self.database()?.unwrap_or(Database::RocksDb);
		let node_key = self.node_key(&net_config_dir)?;
		let role = self.role(is_dev)?;
		let max_runtime_instances = self.max_runtime_instances()?.unwrap_or(8);
		let is_validator = role.is_network_authority();

		let unsafe_pruning = self
			.import_params()
			.map(|p| p.unsafe_pruning)
			.unwrap_or(false);

		Ok(Configuration {
			impl_name: C::impl_name(),
			impl_version: C::impl_version(),
			task_executor,
			transaction_pool: self.transaction_pool()?,
			network: self.network_config(
				&chain_spec,
				is_dev,
				net_config_dir,
				client_id.as_str(),
				self.node_name()?.as_str(),
				node_key,
<<<<<<< HEAD
				self.cert()?,
				self.anchors()?,
=======
				DCV::p2p_listen_port(),
>>>>>>> a7c651cc
			)?,
			keystore: self.keystore_config(&config_dir)?,
			database: self.database_config(&config_dir, database_cache_size, database)?,
			state_cache_size: self.state_cache_size()?,
			state_cache_child_ratio: self.state_cache_child_ratio()?,
			pruning: self.pruning(unsafe_pruning, &role)?,
			wasm_method: self.wasm_method()?,
			execution_strategies: self.execution_strategies(is_dev, is_validator)?,
			rpc_http: self.rpc_http(DCV::rpc_http_listen_port())?,
			rpc_ws: self.rpc_ws(DCV::rpc_ws_listen_port())?,
			rpc_ipc: self.rpc_ipc()?,
			rpc_methods: self.rpc_methods()?,
			rpc_ws_max_connections: self.rpc_ws_max_connections()?,
			rpc_cors: self.rpc_cors(is_dev)?,
			prometheus_config: self.prometheus_config(DCV::prometheus_listen_port())?,
			telemetry_endpoints: self.telemetry_endpoints(&chain_spec)?,
			telemetry_external_transport: self.telemetry_external_transport()?,
			default_heap_pages: self.default_heap_pages()?,
			offchain_worker: self.offchain_worker(&role)?,
			force_authoring: self.force_authoring()?,
			disable_grandpa: self.disable_grandpa()?,
			dev_key_seed: self.dev_key_seed(is_dev)?,
			tracing_targets: self.tracing_targets()?,
			tracing_receiver: self.tracing_receiver()?,
			chain_spec,
			max_runtime_instances,
			announce_block: self.announce_block()?,
			role,
			base_path: Some(base_path),
			informant_output_format: Default::default(),
		})
	}

	/// Get the filters for the logging.
	///
	/// This should be a list of comma-separated values.
	/// Example: `foo=trace,bar=debug,baz=info`
	///
	/// By default this is retrieved from `SharedParams`.
	fn log_filters(&self) -> Result<String> {
		Ok(self.shared_params().log_filters().join(","))
	}

	/// Initialize substrate. This must be done only once.
	///
	/// This method:
	///
	/// 1. Sets the panic handler
	/// 2. Initializes the logger
	/// 3. Raises the FD limit
	fn init<C: SubstrateCli>(&self) -> Result<()> {
		let logger_pattern = self.log_filters()?;

		sp_panic_handler::set(&C::support_url(), &C::impl_version());

		init_logger(&logger_pattern);

		if let Some(new_limit) = fdlimit::raise_fd_limit() {
			if new_limit < RECOMMENDED_OPEN_FILE_DESCRIPTOR_LIMIT {
				warn!(
					"Low open file descriptor limit configured for the process. \
					 Current value: {:?}, recommended value: {:?}.",
					new_limit, RECOMMENDED_OPEN_FILE_DESCRIPTOR_LIMIT,
				);
			}
		}

		Ok(())
	}
}

/// Generate a valid random name for the node
pub fn generate_node_name() -> String {
	loop {
		let node_name = Generator::with_naming(Name::Numbered)
			.next()
			.expect("RNG is available on all supported platforms; qed");
		let count = node_name.chars().count();

		if count < NODE_NAME_MAX_LENGTH {
			return node_name;
		}
	}
}<|MERGE_RESOLUTION|>--- conflicted
+++ resolved
@@ -82,12 +82,7 @@
 impl DefaultConfigurationValues for () {}
 
 /// A trait that allows converting an object to a Configuration
-<<<<<<< HEAD
-pub trait CliConfiguration: Sized {
-	/// 
-=======
 pub trait CliConfiguration<DCV: DefaultConfigurationValues = ()>: Sized {
->>>>>>> a7c651cc
 	/// Get the SharedParams for this object
 	fn shared_params(&self) -> &SharedParams;
 
@@ -167,12 +162,9 @@
 		client_id: &str,
 		node_name: &str,
 		node_key: NodeKeyConfig,
-<<<<<<< HEAD
+		default_listen_port: u16,
 		cert: String,
 		anchors: String,
-=======
-		default_listen_port: u16,
->>>>>>> a7c651cc
 	) -> Result<NetworkConfiguration> {
 		Ok(if let Some(network_params) = self.network_params() {
 			network_params.network_config(
@@ -182,12 +174,9 @@
 				client_id,
 				node_name,
 				node_key,
-<<<<<<< HEAD
+				default_listen_port,
 				cert,
 				anchors,
-=======
-				default_listen_port,
->>>>>>> a7c651cc
 			)
 		} else {
 			NetworkConfiguration::new(
@@ -195,6 +184,7 @@
 				client_id,
 				node_key,
 				Some(net_config_dir),
+				// default_listen_port,
 				cert,
 				anchors,
 			)
@@ -511,12 +501,9 @@
 				client_id.as_str(),
 				self.node_name()?.as_str(),
 				node_key,
-<<<<<<< HEAD
+				DCV::p2p_listen_port(),
 				self.cert()?,
 				self.anchors()?,
-=======
-				DCV::p2p_listen_port(),
->>>>>>> a7c651cc
 			)?,
 			keystore: self.keystore_config(&config_dir)?,
 			database: self.database_config(&config_dir, database_cache_size, database)?,
