// This file is part of Substrate.

// Copyright (C) 2018-2020 Parity Technologies (UK) Ltd.
// SPDX-License-Identifier: GPL-3.0-or-later WITH Classpath-exception-2.0

// This program is free software: you can redistribute it and/or modify
// it under the terms of the GNU General Public License as published by
// the Free Software Foundation, either version 3 of the License, or
// (at your option) any later version.

// This program is distributed in the hope that it will be useful,
// but WITHOUT ANY WARRANTY; without even the implied warranty of
// MERCHANTABILITY or FITNESS FOR A PARTICULAR PURPOSE. See the
// GNU General Public License for more details.

// You should have received a copy of the GNU General Public License
// along with this program. If not, see <https://www.gnu.org/licenses/>.

use crate::error;
use crate::params::{BlockNumber, PruningParams, SharedParams};
use crate::CliConfiguration;
use sc_service::chain_ops::revert_chain;
use sp_runtime::traits::{Block as BlockT, Header as HeaderT};
use std::fmt::Debug;
use std::str::FromStr;
use std::sync::Arc;
use structopt::StructOpt;
use sc_client_api::{Backend, UsageProvider};

/// The `revert` command used revert the chain to a previous state.
#[derive(Debug, StructOpt)]
pub struct RevertCmd {
	/// Number of blocks to revert.
	#[structopt(default_value = "256")]
	pub num: BlockNumber,

	#[allow(missing_docs)]
	#[structopt(flatten)]
	pub shared_params: SharedParams,

	#[allow(missing_docs)]
	#[structopt(flatten)]
	pub pruning_params: PruningParams,
}

impl RevertCmd {
	/// Run the revert command
<<<<<<< HEAD
	pub fn run<B, BA, C>(
		&self, client: Arc<C>, backend: Arc<BA>
=======
	pub async fn run<B, BA, C>(
		&self,
		client: Arc<C>,
		backend: Arc<BA>,
>>>>>>> 440d2533
	) -> error::Result<()>
	where
		B: BlockT,
		BA: Backend<B>,
		C: UsageProvider<B>,
		<<<B as BlockT>::Header as HeaderT>::Number as FromStr>::Err: Debug,
	{
		let blocks = self.num.parse()?;
		revert_chain(client, backend, blocks)?;

		Ok(())
	}
}

impl CliConfiguration for RevertCmd {
	fn shared_params(&self) -> &SharedParams {
		&self.shared_params
	}

	fn pruning_params(&self) -> Option<&PruningParams> {
		Some(&self.pruning_params)
	}
}<|MERGE_RESOLUTION|>--- conflicted
+++ resolved
@@ -45,15 +45,10 @@
 
 impl RevertCmd {
 	/// Run the revert command
-<<<<<<< HEAD
-	pub fn run<B, BA, C>(
-		&self, client: Arc<C>, backend: Arc<BA>
-=======
 	pub async fn run<B, BA, C>(
 		&self,
 		client: Arc<C>,
 		backend: Arc<BA>,
->>>>>>> 440d2533
 	) -> error::Result<()>
 	where
 		B: BlockT,
