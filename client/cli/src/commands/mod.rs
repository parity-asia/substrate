--- conflicted
+++ resolved
@@ -215,29 +215,15 @@
 				net_config_dir: std::path::PathBuf,
 				client_id: &str,
 				node_name: &str,
-<<<<<<< HEAD
 				node_key: ::sc_service::config::NodeKeyConfig,
+				default_listen_port: u16,
 				cert: String,
 				anchors: String,
-=======
-				node_key: sc_service::config::NodeKeyConfig,
-				default_listen_port: u16,
->>>>>>> a7c651cc
 			) -> $crate::Result<::sc_service::config::NetworkConfiguration> {
 				match self {
 					$(
 						$enum::$variant(cmd) => cmd.network_config(
-<<<<<<< HEAD
-							chain_spec, is_dev, net_config_dir, client_id, node_name, node_key, cert, anchors
-=======
-							chain_spec,
-							is_dev,
-							net_config_dir,
-							client_id,
-							node_name,
-							node_key,
-							default_listen_port,
->>>>>>> a7c651cc
+							chain_spec, is_dev, net_config_dir, client_id, node_name, node_key, default_listen_port, cert, anchors
 						)
 					),*
 				}
@@ -366,7 +352,6 @@
 				}
 			}
 
-<<<<<<< HEAD
 			fn cert(&self)
 			-> $crate::Result<String> {
 				match self {
@@ -381,12 +366,8 @@
 				}
 			}
 
-			fn prometheus_config(&self)
+			fn prometheus_config(&self, default_listen_port: u16)
 			-> $crate::Result<::std::option::Option<::sc_service::config::PrometheusConfig>> {
-=======
-			fn prometheus_config(&self, default_listen_port: u16)
-			-> $crate::Result<std::option::Option<sc_service::config::PrometheusConfig>> {
->>>>>>> a7c651cc
 				match self {
 					$($enum::$variant(cmd) => cmd.prometheus_config(default_listen_port)),*
 				}
