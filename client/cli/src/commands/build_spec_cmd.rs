// This file is part of Substrate.

// Copyright (C) 2018-2020 Parity Technologies (UK) Ltd.
// SPDX-License-Identifier: GPL-3.0-or-later WITH Classpath-exception-2.0

// This program is free software: you can redistribute it and/or modify
// it under the terms of the GNU General Public License as published by
// the Free Software Foundation, either version 3 of the License, or
// (at your option) any later version.

// This program is distributed in the hope that it will be useful,
// but WITHOUT ANY WARRANTY; without even the implied warranty of
// MERCHANTABILITY or FITNESS FOR A PARTICULAR PURPOSE. See the
// GNU General Public License for more details.

// You should have received a copy of the GNU General Public License
// along with this program. If not, see <https://www.gnu.org/licenses/>.

use crate::error;
use crate::params::NodeKeyParams;
use crate::params::SharedParams;
use crate::CliConfiguration;
use log::info;
use sc_network::config::build_multiaddr;
use sc_service::{config::{MultiaddrWithPeerId, NetworkConfiguration}, ChainSpec};
use structopt::StructOpt;
use std::io::Write;

/// The `build-spec` command used to build a specification.
#[derive(Debug, StructOpt)]
pub struct BuildSpecCmd {
	/// Force raw genesis storage output.
	#[structopt(long = "raw")]
	pub raw: bool,

	/// Disable adding the default bootnode to the specification.
	///
	/// By default the `/ip4/127.0.0.1/tcp/30333/p2p/NODE_PEER_ID` bootnode is added to the
	/// specification when no bootnode exists.
	#[structopt(long = "disable-default-bootnode")]
	pub disable_default_bootnode: bool,

	#[allow(missing_docs)]
	#[structopt(flatten)]
	pub shared_params: SharedParams,

	#[allow(missing_docs)]
	#[structopt(flatten)]
	pub node_key_params: NodeKeyParams,
}

impl BuildSpecCmd {
	/// Run the build-spec command
	pub fn run(
		&self,
		mut spec: Box<dyn ChainSpec>,
<<<<<<< HEAD
		network_config: NetworkConfiguration
=======
		network_config: NetworkConfiguration,
>>>>>>> 440d2533
	) -> error::Result<()> {
		info!("Building chain spec");
		let raw_output = self.raw;

		if spec.boot_nodes().is_empty() && !self.disable_default_bootnode {
			let keys = network_config.node_key.into_keypair()?;
			let peer_id = keys.public().into_peer_id();
			let addr = MultiaddrWithPeerId {
				multiaddr: build_multiaddr![Ip4([127, 0, 0, 1]), Tcp(30333u16)],
				peer_id,
			};
			spec.add_boot_node(addr)
		}

		let json = sc_service::chain_ops::build_spec(&*spec, raw_output)?;
		if std::io::stdout().write_all(json.as_bytes()).is_err() {
			let _ = std::io::stderr().write_all(b"Error writing to stdout\n");
		}
		Ok(())
	}
}

impl CliConfiguration for BuildSpecCmd {
	fn shared_params(&self) -> &SharedParams {
		&self.shared_params
	}

	fn node_key_params(&self) -> Option<&NodeKeyParams> {
		Some(&self.node_key_params)
	}
}<|MERGE_RESOLUTION|>--- conflicted
+++ resolved
@@ -54,11 +54,7 @@
 	pub fn run(
 		&self,
 		mut spec: Box<dyn ChainSpec>,
-<<<<<<< HEAD
-		network_config: NetworkConfiguration
-=======
 		network_config: NetworkConfiguration,
->>>>>>> 440d2533
 	) -> error::Result<()> {
 		info!("Building chain spec");
 		let raw_output = self.raw;
