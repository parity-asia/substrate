--- conflicted
+++ resolved
@@ -26,34 +26,6 @@
 futures = "0.3.4"
 fdlimit = "0.1.4"
 serde_json = "1.0.41"
-<<<<<<< HEAD
-parity-scale-codec = "1.2.0"
-hex = "0.4.2"
-hyper = "0.12.35"
-rand = "0.7.2"
-serde = "1.0.104"
-futures01 = { package = "futures", version = "0.1.29" }
-sc-rpc = { version = "2.0.0-alpha.3", path = "../../client/rpc" }
-jsonrpc-core-client = { version = "14.0.3", features = ["http"] }
-tiny-bip39 = "0.6.2"
-libp2p = "0.15.0"
-hex-literal = "0.2.1"
-sc-informant = { version = "0.8.0-alpha.4", path = "../informant" }
-sp-utils = { version = "2.0.0-alpha.4", path = "../../primitives/utils" }
-sp-panic-handler = { version = "2.0.0-alpha.4", path = "../../primitives/panic-handler" }
-sc-client-api = { version = "2.0.0-alpha.4", path = "../api" }
-sp-blockchain = { version = "2.0.0-alpha.4", path = "../../primitives/blockchain" }
-sc-network = { version = "0.8.0-alpha.4", path = "../network" }
-sp-runtime = { version = "2.0.0-alpha.4", path = "../../primitives/runtime" }
-sp-version = { version = "2.0.0-alpha.3", path = "../../primitives/version" }
-sp-io = { version = "2.0.0-alpha.3", path = "../../primitives/io" }
-sp-core = { version = "2.0.0-alpha.4", path = "../../primitives/core" }
-sc-service = { version = "0.8.0-alpha.4", default-features = false, path = "../service" }
-sp-state-machine = { version = "0.8.0-alpha.4", path = "../../primitives/state-machine" }
-sc-telemetry = { version = "2.0.0-alpha.4", path = "../telemetry" }
-substrate-prometheus-endpoint = { path = "../../utils/prometheus" , version = "0.8.0-alpha.4"}
-sp-keyring = { version = "2.0.0-alpha.4", path = "../../primitives/keyring" }
-=======
 sc-informant = { version = "0.8.0-dev", path = "../informant" }
 sp-panic-handler = { version = "2.0.0-dev", path = "../../primitives/panic-handler" }
 sc-client-api = { version = "2.0.0-dev", path = "../api" }
@@ -68,17 +40,12 @@
 sc-telemetry = { version = "2.0.0-dev", path = "../telemetry" }
 substrate-prometheus-endpoint = { path = "../../utils/prometheus" , version = "0.8.0-dev"}
 sp-keyring = { version = "2.0.0-dev", path = "../../primitives/keyring" }
->>>>>>> ef61e5b6
 names = "0.11.0"
 structopt = "0.3.8"
 sc-tracing = { version = "2.0.0-dev", path = "../tracing" }
 chrono = "0.4.10"
-<<<<<<< HEAD
-parity-util-mem = { version = "0.6.0", default-features = false, features = ["primitive-types"] }
-cli-utils = { path = "../../utils/cli-utils" , version = "2.0.0-alpha.3" }
-=======
 parity-util-mem = { version = "0.6.1", default-features = false, features = ["primitive-types"] }
->>>>>>> ef61e5b6
+cli-utils = { path = "../../utils/cli-utils" , version = "2.0.0-dev" }
 
 [target.'cfg(not(target_os = "unknown"))'.dependencies]
 rpassword = "4.0.1"
