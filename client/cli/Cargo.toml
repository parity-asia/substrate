[package]
name = "sc-cli"
version = "0.8.0-rc4"
authors = ["Parity Technologies <admin@parity.io>"]
description = "Substrate CLI interface."
edition = "2018"
license = "GPL-3.0-or-later WITH Classpath-exception-2.0"
homepage = "https://substrate.dev"
repository = "https://github.com/paritytech/substrate/"

[package.metadata.docs.rs]
targets = ["x86_64-unknown-linux-gnu"]

[dependencies]
derive_more = "0.99.2"
env_logger = "0.7.0"
log = "0.4.8"
atty = "0.2.13"
regex = "1.3.1"
time = "0.1.42"
ansi_term = "0.12.1"
lazy_static = "1.4.0"
tokio = { version = "0.2.9", features = [ "signal", "rt-core", "rt-threaded" ] }
futures = "0.3.4"
fdlimit = "0.1.4"
serde = "1.0.106"
libp2p = "0.18.1"
parity-scale-codec = "1.3.0"
hex = "0.4.2"
jsonrpc-core-client = { version = "14.0.3", features = ["http"] }
hyper = "0.12.35"
rand = "0.7.3"
bip39 = "0.6.0-beta.1"
serde_json = "1.0.41"
<<<<<<< HEAD
sc-informant = { version = "0.8.0-rc3", path = "../informant" }
sp-panic-handler = { version = "2.0.0-rc3", path = "../../primitives/panic-handler" }
sc-client-api = { version = "2.0.0-rc3", path = "../api" }
sp-blockchain = { version = "2.0.0-rc3", path = "../../primitives/blockchain" }
sc-network = { version = "0.8.0-rc3", path = "../network" }
sp-runtime = { version = "2.0.0-rc3", path = "../../primitives/runtime" }
sp-utils = { version = "2.0.0-rc3", path = "../../primitives/utils" }
sp-version = { version = "2.0.0-rc3", path = "../../primitives/version" }
sp-core = { version = "2.0.0-rc3", path = "../../primitives/core" }
sc-service = { version = "0.8.0-rc3", default-features = false, path = "../service" }
sc-rpc = { version = "2.0.0-rc3", path = "../rpc" }
sp-state-machine = { version = "0.8.0-rc3", path = "../../primitives/state-machine" }
sc-telemetry = { version = "2.0.0-rc3", path = "../telemetry" }
substrate-prometheus-endpoint = { path = "../../utils/prometheus" , version = "0.8.0-rc3"}
sp-keyring = { version = "2.0.0-rc3", path = "../../primitives/keyring" }
=======
sc-informant = { version = "0.8.0-rc4", path = "../informant" }
sp-panic-handler = { version = "2.0.0-rc4", path = "../../primitives/panic-handler" }
sc-client-api = { version = "2.0.0-rc4", path = "../api" }
sp-blockchain = { version = "2.0.0-rc4", path = "../../primitives/blockchain" }
sc-network = { version = "0.8.0-rc4", path = "../network" }
sp-runtime = { version = "2.0.0-rc4", path = "../../primitives/runtime" }
sp-utils = { version = "2.0.0-rc4", path = "../../primitives/utils" }
sp-version = { version = "2.0.0-rc4", path = "../../primitives/version" }
sp-core = { version = "2.0.0-rc4", path = "../../primitives/core" }
sc-service = { version = "0.8.0-rc4", default-features = false, path = "../service" }
sp-state-machine = { version = "0.8.0-rc4", path = "../../primitives/state-machine" }
sc-telemetry = { version = "2.0.0-rc4", path = "../telemetry" }
substrate-prometheus-endpoint = { path = "../../utils/prometheus" , version = "0.8.0-rc4"}
sp-keyring = { version = "2.0.0-rc4", path = "../../primitives/keyring" }
>>>>>>> 60e3a693
names = "0.11.0"
structopt = "0.3.8"
sc-tracing = { version = "2.0.0-rc4", path = "../tracing" }
chrono = "0.4.10"
<<<<<<< HEAD
parity-util-mem = { version = "0.6.1", default-features = false, features = ["primitive-types"] }
futures01 = { package = "futures", version = "0.1.29" }
=======
parity-util-mem = { version = "0.7.0", default-features = false, features = ["primitive-types"] }
serde = "1.0.111"
>>>>>>> 60e3a693

[target.'cfg(not(target_os = "unknown"))'.dependencies]
rpassword = "4.0.1"

[target.'cfg(target_family = "unix")'.dependencies]
nix = "0.17.0"

[dev-dependencies]
tempfile = "3.1.0"
sp-io = { version = "2.0.0-rc3", path = "../../primitives/io" }
sp-application-crypto = { version = "2.0.0-alpha.2", default-features = false, path = "../../primitives/application-crypto" }

[features]
wasmtime = [
	"sc-service/wasmtime",
]<|MERGE_RESOLUTION|>--- conflicted
+++ resolved
@@ -23,7 +23,6 @@
 tokio = { version = "0.2.9", features = [ "signal", "rt-core", "rt-threaded" ] }
 futures = "0.3.4"
 fdlimit = "0.1.4"
-serde = "1.0.106"
 libp2p = "0.18.1"
 parity-scale-codec = "1.3.0"
 hex = "0.4.2"
@@ -32,26 +31,12 @@
 rand = "0.7.3"
 bip39 = "0.6.0-beta.1"
 serde_json = "1.0.41"
-<<<<<<< HEAD
-sc-informant = { version = "0.8.0-rc3", path = "../informant" }
-sp-panic-handler = { version = "2.0.0-rc3", path = "../../primitives/panic-handler" }
-sc-client-api = { version = "2.0.0-rc3", path = "../api" }
-sp-blockchain = { version = "2.0.0-rc3", path = "../../primitives/blockchain" }
-sc-network = { version = "0.8.0-rc3", path = "../network" }
-sp-runtime = { version = "2.0.0-rc3", path = "../../primitives/runtime" }
-sp-utils = { version = "2.0.0-rc3", path = "../../primitives/utils" }
-sp-version = { version = "2.0.0-rc3", path = "../../primitives/version" }
-sp-core = { version = "2.0.0-rc3", path = "../../primitives/core" }
-sc-service = { version = "0.8.0-rc3", default-features = false, path = "../service" }
-sc-rpc = { version = "2.0.0-rc3", path = "../rpc" }
-sp-state-machine = { version = "0.8.0-rc3", path = "../../primitives/state-machine" }
-sc-telemetry = { version = "2.0.0-rc3", path = "../telemetry" }
-substrate-prometheus-endpoint = { path = "../../utils/prometheus" , version = "0.8.0-rc3"}
-sp-keyring = { version = "2.0.0-rc3", path = "../../primitives/keyring" }
-=======
+zeroize = "1.1.0"
+secrecy = "0.7.0"
 sc-informant = { version = "0.8.0-rc4", path = "../informant" }
 sp-panic-handler = { version = "2.0.0-rc4", path = "../../primitives/panic-handler" }
 sc-client-api = { version = "2.0.0-rc4", path = "../api" }
+sc-rpc = { version = "2.0.0-rc4", path = "../rpc" }
 sp-blockchain = { version = "2.0.0-rc4", path = "../../primitives/blockchain" }
 sc-network = { version = "0.8.0-rc4", path = "../network" }
 sp-runtime = { version = "2.0.0-rc4", path = "../../primitives/runtime" }
@@ -61,20 +46,15 @@
 sc-service = { version = "0.8.0-rc4", default-features = false, path = "../service" }
 sp-state-machine = { version = "0.8.0-rc4", path = "../../primitives/state-machine" }
 sc-telemetry = { version = "2.0.0-rc4", path = "../telemetry" }
-substrate-prometheus-endpoint = { path = "../../utils/prometheus" , version = "0.8.0-rc4"}
+substrate-prometheus-endpoint = { path = "../../utils/prometheus", version = "0.8.0-rc4"}
 sp-keyring = { version = "2.0.0-rc4", path = "../../primitives/keyring" }
->>>>>>> 60e3a693
 names = "0.11.0"
 structopt = "0.3.8"
 sc-tracing = { version = "2.0.0-rc4", path = "../tracing" }
 chrono = "0.4.10"
-<<<<<<< HEAD
-parity-util-mem = { version = "0.6.1", default-features = false, features = ["primitive-types"] }
 futures01 = { package = "futures", version = "0.1.29" }
-=======
 parity-util-mem = { version = "0.7.0", default-features = false, features = ["primitive-types"] }
 serde = "1.0.111"
->>>>>>> 60e3a693
 
 [target.'cfg(not(target_os = "unknown"))'.dependencies]
 rpassword = "4.0.1"
