--- conflicted
+++ resolved
@@ -65,14 +65,8 @@
 		bad_blocks: BadBlocks<B>,
 	) -> Self {
 		Self {
-<<<<<<< HEAD
-			bad: bad_blocks.unwrap_or(HashSet::new()),
-			forks: fork_blocks.unwrap_or(vec![]).into_iter().collect(),
-			unfinalized: HashSet::new(),
-=======
 			bad: bad_blocks.unwrap_or_else(|| HashSet::new()),
 			forks: fork_blocks.unwrap_or_else(|| vec![]).into_iter().collect(),
->>>>>>> 16fdfc4a
 		}
 	}
 
