--- conflicted
+++ resolved
@@ -16,14 +16,6 @@
 futures = "0.3.4"
 futures01 = { package = "futures", version = "0.1.29" }
 hash-db = "0.15.2"
-<<<<<<< HEAD
-sp-keyring = { version = "2.0.0-rc3", path = "../../primitives/keyring" }
-codec = { package = "parity-scale-codec", version = "1.3.1" }
-sp-core = { version = "2.0.0-rc3", path = "../../primitives/core" }
-sp-runtime = { version = "2.0.0-rc3", path = "../../primitives/runtime" }
-sp-blockchain = { version = "2.0.0-rc3", path = "../../primitives/blockchain" }
-sp-state-machine = { version = "0.8.0-rc3", path = "../../primitives/state-machine" }
-=======
 hex = "0.4"
 serde = "1.0.55"
 serde_json = "1.0.55"
@@ -38,5 +30,4 @@
 sp-core = { version = "2.0.0-rc4", path = "../../primitives/core" }
 sp-keyring = { version = "2.0.0-rc4", path = "../../primitives/keyring" }
 sp-runtime = { version = "2.0.0-rc4", path = "../../primitives/runtime" }
-sp-state-machine = { version = "0.8.0-rc4", path = "../../primitives/state-machine" }
->>>>>>> 60e3a693
+sp-state-machine = { version = "0.8.0-rc4", path = "../../primitives/state-machine" }