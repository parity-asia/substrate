--- conflicted
+++ resolved
@@ -15,12 +15,8 @@
 futures = { version = "0.3", features = ["compat"] }
 futures01 = { package = "futures", version = "0.1.29" }
 log = "0.4.8"
-<<<<<<< HEAD
 libp2p-wasm-ext = { git = "https://github.com/ParityAsia/rust-libp2p", branch = "ca-support", default-features = false, features = ["websocket"] }
 # libp2p-wasm-ext = { path = "../../../asia-rust-libp2p", default-features = true }
-=======
-libp2p-wasm-ext = { version = "0.21", features = ["websocket"] }
->>>>>>> a7c651cc
 console_error_panic_hook = "0.1.6"
 console_log = "0.1.2"
 js-sys = "0.3.34"
